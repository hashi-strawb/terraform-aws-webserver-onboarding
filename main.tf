terraform {
  # We're using Terraform Checks
  required_version = ">= 1.5"

  required_providers {
    aws = {
      source  = "hashicorp/aws"
      version = "~> 5.2"
    }

    hcp = {
      source  = "hashicorp/hcp"
      version = "~> 0.82"
    }

    terracurl = {
      source  = "devops-rob/terracurl"
      version = "~> 1.0"
    }
  }
}

# As this is now a TF module, we can't assume eu-west-2
# So get AZs and region dynamically
data "aws_availability_zones" "available" {
  state = "available"
}
data "aws_region" "current" {}

# Create a VPC
# While we could define each of the required resources manually...
# no need to re-invent the wheel when a really good module exists already

module "vpc" {
  # https://registry.terraform.io/modules/terraform-aws-modules/vpc/aws/latest 
  source  = "terraform-aws-modules/vpc/aws"
  version = "5.12.1"

  name = var.vpc_name
  cidr = "10.0.0.0/16"

  azs            = data.aws_availability_zones.available.names[*]
  public_subnets = ["10.0.101.0/24", "10.0.102.0/24", "10.0.103.0/24"]
}

# Allow us to easily connect to the EC2 instance with AWS EC2 Connect

data "aws_ip_ranges" "ec2_instance_connect" {
  regions  = [data.aws_region.current.name]
  services = ["ec2_instance_connect"]
}

resource "aws_security_group" "ec2_instance_connect" {
  name        = "ec2_instance_connect"
  description = "Allow EC2 Instance Connect to access this host"

  vpc_id = module.vpc.vpc_id

  ingress {
    from_port        = "22"
    to_port          = "22"
    protocol         = "tcp"
    cidr_blocks      = data.aws_ip_ranges.ec2_instance_connect.cidr_blocks
    ipv6_cidr_blocks = data.aws_ip_ranges.ec2_instance_connect.ipv6_cidr_blocks
  }

  tags = {
    CreateDate = data.aws_ip_ranges.ec2_instance_connect.create_date
    SyncToken  = data.aws_ip_ranges.ec2_instance_connect.sync_token
  }
}

# Allow inbound HTTP access on standard port
# In Production, you'd want to configure SSL etc.
# potentially run behind a load balancer of some kind.
# you know, usual production stuff.
#
# But for this demo, this works fine.
resource "aws_security_group" "inbound_http" {
  name        = "inbound_http"
  description = "Allow inbound HTTP access"

  vpc_id = module.vpc.vpc_id

  ingress {
    from_port        = "80"
    to_port          = "80"
    protocol         = "tcp"
    cidr_blocks      = ["0.0.0.0/0"]
    ipv6_cidr_blocks = ["::/0"]
  }
}


# Find a suitable AMI to use for this purpose
data "hcp_packer_artifact" "webserver" {
  bucket_name  = var.packer_bucket_name
  channel_name = var.packer_channel
  platform     = "aws"

  region = data.aws_region.current.name
}
check "ami_age" {
  # Deliberately short TTL, to check if Health Checks pick this up
  assert {
    condition     = timecmp(plantimestamp(), timeadd(data.hcp_packer_artifact.webserver.created_at, "720h")) < 0
    error_message = "The image referenced in the Packer bucket is more than 30 days old."
  }
}

# Now create the EC2 instance
resource "aws_instance" "web" {
  ami = data.hcp_packer_artifact.webserver.external_identifier
  tags = {
    "packer_bucket_name" = var.packer_bucket_name
    "packer_channel"     = var.packer_channel
  }

  associate_public_ip_address = true


  instance_type = var.instance_type
  vpc_security_group_ids = [
    aws_security_group.ec2_instance_connect.id,
    aws_security_group.inbound_http.id,
  ]

  subnet_id = module.vpc.public_subnets[0]

  lifecycle {
    create_before_destroy = true
  }
}

<<<<<<< HEAD
locals {
  webserver_url = "http://${aws_instance.web.public_ip}"
}

resource "terracurl_request" "test" {
  name   = "smoke test webserver"
  url    = local.webserver_url
  method = "GET"

  response_codes = [
    200
  ]

  // Retry for up to 60s
  max_retry      = 4
  retry_interval = 15

  lifecycle {
    // Any change to the EC2 instance, do another TerraCurl check
    replace_triggered_by = [
      aws_instance.web
    ]
  }

  /*
    If this resource is created successfully, we get something like this in the Apply output:
  
    module.webserver.terracurl_request.test: Creating...
    module.webserver.terracurl_request.test: Still creating... [10s elapsed]
    module.webserver.terracurl_request.test: Creation complete after 16s [id=smoke test 
    webserver]

    If not...
    Currently it hangs forever, if I remove access by (e.g.) removing the port 80 SG
    Blocked by https://github.com/devops-rob/terraform-provider-terracurl/issues/45

    But with a fake URL instead, it gets:
    │ Error: unable to make request: request failed, retries exceeded: 404 response received:
  */
}
=======


# And a Route53 Record
data "aws_route53_zone" "zone" {
  name = var.route53_zone
}
resource "aws_route53_record" "webserver" {
  zone_id = data.aws_route53_zone.zone.zone_id
  name    = "${aws_instance.web.id}.${var.vpc_name}"
  type    = "A"
  ttl     = 300
  records = [aws_instance.web.public_ip]
}
>>>>>>> 8486f059
<|MERGE_RESOLUTION|>--- conflicted
+++ resolved
@@ -132,7 +132,8 @@
   }
 }
 
-<<<<<<< HEAD
+
+
 locals {
   webserver_url = "http://${aws_instance.web.public_ip}"
 }
@@ -173,7 +174,8 @@
     │ Error: unable to make request: request failed, retries exceeded: 404 response received:
   */
 }
-=======
+
+
 
 
 # And a Route53 Record
@@ -186,5 +188,4 @@
   type    = "A"
   ttl     = 300
   records = [aws_instance.web.public_ip]
-}
->>>>>>> 8486f059
+}